"""
radiation_unit_conversion
This module is a python implementation of the radiation unit
conversion functions found at https://www.stsci.edu/~strolger/docs/UNITS.txt.

The fnu2flambda and flambda2fnu functions take arbitrary astropy radiation units
and will convert it to the specified output. Any functions with a wavelength
dependence require wavelength units rather than flux units, though conversion
functions are also provided.
"""
import astropy.constants as cst
import astropy.units as u


def fnu2flambda(input_flux, input_wavelength, output_units):
    """
    Converts flux from the f_nu (flux per unit frequency) form to the f_lambda
    (flux per unit wavelength) form.

    Parameters:
    -----------
    input_flux : `astropy.units.Quantity`
        Flux in units of W/m^2/Hz or similar frequency-based units (e.g., erg/s/cm^2/Hz).

    input_wavelength : `astropy.units.Quantity`
        Wavelength in units of meters, or similar wavelength-based units (e.g., microns, nanometers).

    output_units : `astropy.units.Unit`
        The desired output units for the flux (e.g., W/m^2/micron, erg/s/cm^2/angstrom).

    Returns:
    --------
    `astropy.units.Quantity`
        The converted flux in the desired output units (e.g., W/m^2/micron, erg/s/cm^2/angstrom).

    Notes:
    ------
    The conversion from f_nu to f_lambda uses the relationship:
        f_lambda = f_nu * lambda^2 / c
    where `lambda` is the wavelength and `c` is the speed of light.
    """
    # Convert input flux to W/m^2/Hz
    input_converted = input_flux.to(u.W/u.m**2/u.Hz)

    # Convert wavelength to microns
    wlen_converted = input_wavelength.to(u.micron)

    # Define the speed of light constant (in microns per second)
    constant = cst.c.to(u.micron/u.second)

    # Convert the flux from f_nu to f_lambda using the formula
    output = constant.value * input_converted.value / wlen_converted.value**2

    # Multiply by the appropriate units for flux per wavelength
    output *= u.W / u.m**2 / u.micron

    # Convert to the specified output units
    output = output.to(output_units)

    return output


def flambda2fnu(input_flux, input_wavelength, output_units):
    """
    Converts flux from the f_lambda (flux per unit wavelength) form to the f_nu
    (flux per unit frequency) form.

    Parameters:
    -----------
    input_flux : `astropy.units.Quantity`
        Flux in units of W/m^2/micron or similar wavelength-based units (e.g., erg/s/cm^2/angstrom).

    input_wavelength : `astropy.units.Quantity`
        Wavelength in units of meters, or similar wavelength-based units
        (e.g., microns, nanometers).

    output_units : `astropy.units.Unit`
        The desired output units for the flux (e.g., W/m^2/Hz, erg/s/cm^2/Hz).
    Returns:
    --------
    `astropy.units.Quantity`
        The converted flux in the desired output units (e.g., W/m^2/Hz, erg/s/cm^2/Hz).

    Notes:
    ------
    The conversion from f_lambda to f_nu uses the relationship:
        f_lambda = f_nu * lambda^2 / c
    where `lambda` is the wavelength and `c` is the speed of light.
    """
    # Convert input flux to W/m^2/micron
    input_converted = input_flux.to(u.W / u.m**2 / u.micron)

    # Convert wavelength to microns
    wlen_converted = input_wavelength.to(u.micron)

    # Define the speed of light constant (in microns per second)
    constant = cst.c.to(u.micron / u.second)

    # Convert the flux from f_lambda to f_nu using the formula
    output = input_converted.value * wlen_converted.value**2 / constant.value

    # Multiply by the appropriate units for flux per frequency
    output *= u.W / u.m**2 / u.Hz

    # Convert to the specified output units
    output = output.to(output_units)

    return output


def wavelength2frequency(input_wavelength, output_units):
    input_wavelength.to(u.m)
    return (cst.c / input_wavelength).to(output_units)


def frequency2wavelength(input_frequency, output_units):
    input_frequency.to(u.m)
    return (cst.c / input_frequency).to(output_units)


# STScI direct conversion functions
def watt_metersquared2erg_cmsquared_second(input_flux):
    """
    Converts flux from the W/m^2 form to the erg/cm^2/s form.

    Parameters:
    -----------
    input_flux : `astropy.units.Quantity`
        Flux in units of W/m^2.

    Returns:
    --------
    `astropy.units.Quantity`
        The converted flux in units erg/cm^2/s.
    """
    # [Y erg/cm^2/s] = 1000 * [X W/m^2]
    return 1000 * input_flux


def erg_cmsquared_second2watt_metersquared(input_flux):
    """
    Converts flux from the erg/cm^2/s form to the W/m^2 form.

    Parameters:
    -----------
    input_flux : `astropy.units.Quantity`
        Flux in units of erg/cm^2/s.

    Returns:
    --------
    `astropy.units.Quantity`
        The converted flux in units W/m^2.
    """
    return input_flux / 1000


def watt_metersquared_hertz2erg_cmsquared_second_hertz(input_flux):
    """
    Converts flux from the W/m^2/Hz form to the erg/cm^2/s/Hz form.

    Parameters:
    -----------
    input_flux : `astropy.units.Quantity`
        Flux in units of W/m^2/Hz.

    Returns:
    --------
    `astropy.units.Quantity`
        The converted flux in units erg/cm^2/s/Hz.
    """
    # [Y erg/cm^2/s/Hz] = 1000 * [X W/m^2/Hz]
    return 1000 * input_flux


def erg_cmsquared_secondhertz2watt_metersquaredhertz(input_flux):
    """
    Converts flux from the erg/cm^2/s/Hz form to the W/m^2/Hz form.

    Parameters:
    -----------
    input_flux : `astropy.units.Quantity`
        Flux in units of erg/cm^2/s/Hz.

    Returns:
    --------
    `astropy.units.Quantity`
        The converted flux in units W/m^2/Hz.
    """
    return input_flux / 1000


def watt_metersquared_hertz2erg_cmsquared_second_angstrom(input_flux, input_wavelength):
    # [Y erg/cm^2/s/A] = 2.99792458E+21 * [X1 W/m^2/Hz] / [X2 A]^2
    """
    Converts flux from the W/m^2/Hz form to the erg/cm^2/s/A form.

    Parameters:
    -----------
    input_flux : `astropy.units.Quantity`
        Flux in units of W/m^2/Hz.

    input_wavelength : `astropy.units.Quantity`
        Wavelength in units of Angstroms.

    Returns:
    --------
    `astropy.units.Quantity`
        The converted flux in units erg/cm^2/s/A.
    """
    constant = 2.99792458e21
    return constant * input_flux / input_wavelength**2


def erg_cmsquared_second_angstrom2watt_metersquared_hertz(input_flux, input_wavelength):
    """
    Converts flux from the erg/cm^2/s/A form to the W/m^2/Hz form.

    Parameters:
    -----------
    input_flux : `astropy.units.Quantity`
        Flux in units of erg/cm^2/s/A.

    input_wavelength : `astropy.units.Quantity`
        Wavelength in units of Angstroms.

    Returns:
    --------
    `astropy.units.Quantity`
        The converted flux in units W/m^2/Hz.
    """
    constant = 2.99792458e21
    return input_flux * input_wavelength**2 / constant

def watt_metersquared_hertz2watt_metersquared_micron(input_flux, input_wavelength):
    """
    Converts flux from the W/m^2/Hz form to the W/m^2/um form.

    Parameters:
    -----------
    input_flux : `astropy.units.Quantity`
        Flux in units of W/m^2/Hz.

    input_wavelength : `astropy.units.Quantity`
        Wavelength in units of um.

    Returns:
    --------
    `astropy.units.Quantity`
        The converted flux in units W/m^2/um.
    """
    constant = 2.99792458e14
    return constant * input_flux/input_wavelength**2

def watt_metersquared_micron2watt_metersquared_hertz(input_flux, input_wavelength):
    """
    Converts flux from the W/m^2/um form to the W/m^2/Hz form.

    Parameters:
    -----------
    input_flux : `astropy.units.Quantity`
        Flux in units of W/m^2/um.

    input_wavelength : `astropy.units.Quantity`
        Wavelength in units of um.

    Returns:
    --------
    `astropy.units.Quantity`
        The converted flux in units W/m^2/Hz.
    """
    # [Y W/m^2/um] = 2.99792458E+14 * [X1 W/m^2/Hz] / [X2 um]^2
    constant = 2.99792458e14
    return input_flux * input_wavelength**2 / constant

def erg_cmsquared_hertz2photon_cmsquared_second_micron(input_flux, input_wavelength):
    """
    Converts flux from the erg/cm^2/Hz form to the photon/cm^2/s/um form.
<<<<<<< HEAD

    Parameters:
    -----------
    input_flux : `astropy.units.Quantity`
        Flux in units of erg/cm^2/Hz.

    input_wavelength : `astropy.units.Quantity`
        Wavelength in units of um.

=======

    Parameters:
    -----------
    input_flux : `astropy.units.Quantity`
        Flux in units of erg/cm^2/Hz.

    input_wavelength : `astropy.units.Quantity`
        Wavelength in units of um.

>>>>>>> 63266836
    Returns:
    --------
    `astropy.units.Quantity`
        The converted flux in units photon/cm^2/s/um.
    """
    # [Y photon/cm^2/s/um] = 1.50918896E+22 * [X1 erg/cm^2/Hz] / [X2 um]
    constant = 1.50918896e22
    return constant * input_flux/input_wavelength


def photon_cmsquared_second_micron2erg_cmsquared_hertz(input_flux, input_wavelength):
    """
    Converts flux from the photon/cm^2/s/um form to the erg/cm^2/Hz form.

    Parameters:
    -----------
    input_flux : `astropy.units.Quantity`
        Flux in units of photon/cm^2/s/um.

    input_wavelength : `astropy.units.Quantity`
        Wavelength in units of um.

    Returns:
    --------
    `astropy.units.Quantity`
        The converted flux in units erg/cm^2/Hz.
    """
    constant = 1.50918896e22
    return input_flux * input_wavelength / constant


def watt_metersquared_micron2photon_cmsquared_second_micron(input_flux, input_wavelength):
    """
    Converts flux from the W/m^2/um form to the photon/cm^2/s/um form.

    Parameters:
    -----------
    input_flux : `astropy.units.Quantity`
        Flux in units of W/m^2/um.

    input_wavelength : `astropy.units.Quantity`
        Wavelength in units of um.

    Returns:
    --------
    `astropy.units.Quantity`
        The converted flux in units photon/cm^2/s/um.
    """
    # [Y photon/cm^2/s/um] = 5.03411250E+14 * [X1 W/m^2/um] * [X2 um]
    constant = 5.03411250e14
    return constant * input_flux * input_wavelength


def photon_cmsquared_second_micron2watt_metersquared_micron(input_flux, input_wavelength):
    """
    Converts flux from the photon/cm^2/s/um form to the W/m^2/um form.

    Parameters:
    -----------
    input_flux : `astropy.units.Quantity`
        Flux in units of photon/cm^2/s/um.

    input_wavelength : `astropy.units.Quantity`
        Wavelength in units of um.

    Returns:
    --------
    `astropy.units.Quantity`
        The converted flux in units W/m^2/um.
    """
    constant = 5.03411250e14
    return input_flux / input_wavelength / constant


def erg_cmsquared_second_angstrom2photon_cmsquared_second_angstrom(input_flux, input_wavelength):
    """
    Converts flux from the erg/cm^2/s/A form to the photon/cm^2/s/A form.

    Parameters:
    -----------
    input_flux : `astropy.units.Quantity`
        Flux in units of erg/cm^2/s/A.

    input_wavelength : `astropy.units.Quantity`
        Wavelength in units of Angstrom.

    Returns:
    --------
    `astropy.units.Quantity`
        The converted flux in units photon/cm^2/s/A.
    """
    # [Y photon/cm^2/s/A] = 5.03411250E+07 * [X1 erg/cm^2/s/A] * [X2 A]
    constant = 5.03411250E+07
    return constant * input_flux * input_wavelength


def photon_cmsquared_second_angstrom2erg_cmsquared_second_angstrom(input_flux, input_wavelength):
    """
    Converts flux from the photon/cm^2/s/A form to the erg/cm^2/s/A form.

    Parameters:
    -----------
    input_flux : `astropy.units.Quantity`
        Flux in units of photon/cm^2/s/A.

    input_wavelength : `astropy.units.Quantity`
        Wavelength in units of Angstrom.

    Returns:
    --------
    `astropy.units.Quantity`
        The converted flux in units erg/cm^2/s/A.
    """
    constant = 5.03411250E+07
    return input_flux / input_wavelength / constant


def watt_metersquared_hertz2jansky(input_flux):
    """
    Converts flux from the W/m^2/Hz form to the Jy form.

    Parameters:
    -----------
    input_flux : `astropy.units.Quantity`
        Flux in units of W/m^2/Hz.

    Returns:
    --------
    `astropy.units.Quantity`
        The converted flux in units Jy.
    """
    # [Y Jy] = 1.0E+26 * [X W/m^2/Hz]
    constant = 1e26
    return constant * input_flux


def jansky2watt_metersquared_hertz(input_flux):
    """
    Converts flux from the Jy form to the W/m^2/Hz form.

    Parameters:
    -----------
    input_flux : `astropy.units.Quantity`
        Flux in units of Jy.

    Returns:
    --------
    `astropy.units.Quantity`
        The converted flux in units W/m^2/Hz.
    """
    constant = 1e26
    return input_flux / constant


def erg_cmsquared_second_hertz2jansky(input_flux):
    """
    Converts flux from the erg/cm^2/s/Hz form to the Jy form.

    Parameters:
    -----------
    input_flux : `astropy.units.Quantity`
        Flux in units of erg/cm^2/s/Hz.

    Returns:
    --------
    `astropy.units.Quantity`
        The converted flux in units Jy.
    """
    # [Y Jy] = 1.0E+23 * [X erg/cm^2/s/Hz]
    constant = 1e23
    return input_flux * constant


def jansky2erg_cmsquared_second_hertz(input_flux):
    """
    Converts flux from the Jy form to the erg/cm^2/s/Hz form.

    Parameters:
    -----------
    input_flux : `astropy.units.Quantity`
        Flux in units of Jy.

    Returns:
    --------
    `astropy.units.Quantity`
        The converted flux in units erg/cm^2/s/Hz.
    """
    constant = 1e23
    return input_flux / constant


def erg_cmsquared_second_angstrom2jansky(input_flux, input_wavelength):
    """
    Converts flux from the erg/cm^2/s/A form to the Jy form.

    Parameters:
    -----------
    input_flux : `astropy.units.Quantity`
        Flux in units of erg/cm^2/s/A.

    input_wavelength : `astropy.units.Quantity`
        Wavelength in units of Angstrom.

    Returns:
    --------
    `astropy.units.Quantity`
        The converted flux in units Jy.
    """
    # [Y Jy] = 3.33564095E+04 * [X1 erg/cm^2/s/A] * [X2 A]^2
    constant = 1e23/2.99792458e14 #3.33564095e4
    return constant * input_flux * input_wavelength**2


def jansky2erg_cmsquared_second_angstrom(input_flux, input_wavelength):
    """
    Converts flux from the Jy form to the erg/cm^2/s/A form.

    Parameters:
    -----------
    input_flux : `astropy.units.Quantity`
        Flux in units of Jy.

    input_wavelength : `astropy.units.Quantity`
        Wavelength in units of Angstrom.

    Returns:
    --------
    `astropy.units.Quantity`
        The converted flux in units erg/cm^2/s/A.
    """
    constant = 3.33564095e4
    return input_flux / input_wavelength**2 / constant


def watt_metersquared_micron2jansky(input_flux, input_wavelength):
    """
    Converts flux from the W/m^2/um form to the Jy form.

    Parameters:
    -----------
    input_flux : `astropy.units.Quantity`
        Flux in units of W/m^2/um.

    input_wavelength : `astropy.units.Quantity`
        Wavelength in units of um.

    Returns:
    --------
    `astropy.units.Quantity`
        The converted flux in units Jy.
    """
    # constant = 3.33564095e3
    # return constant * input_flux * input_wavelength**2
    fnu = watt_metersquared_micron2watt_metersquared_hertz(input_flux, input_wavelength)
    return watt_metersquared_hertz2jansky(fnu)


def jansky2watt_metersquared_micron(input_flux, input_wavelength):
    """
    Converts flux from the Jy form to the W/m^2/um form.

    Parameters:
    -----------
    input_flux : `astropy.units.Quantity`
        Flux in units of Jy.

    input_wavelength : `astropy.units.Quantity`
        Wavelength in units of um.

    Returns:
    --------
    `astropy.units.Quantity`
        The converted flux in units W/m^2/um.
    """
    fnu = jansky2watt_metersquared_hertz(input_flux)
    return watt_metersquared_hertz2watt_metersquared_micron(fnu,input_wavelength)

def jansky2photon_cmsquared_second_angstrom(input_flux, input_wavelength):
    """
    Converts flux from the Jy form to the photon/cm^2/s/A form.

    Parameters:
    -----------
    input_flux : `astropy.units.Quantity`
        Flux in units of Jy.

    input_wavelength : `astropy.units.Quantity`
        Wavelength in units of Angstrom.

    Returns:
    --------
    `astropy.units.Quantity`
        The converted flux in units photon/cm^2/s/A.
    """
    # [Y photon/cm^2/s/A] = 1.50918896E+03 * [X1 Jy] / [X2 A]
    constant = 1.50918896e3
    return constant * input_flux / input_wavelength


def photon_cmsquared_second_angstrom2jansky(input_flux, input_wavelength):
    """
    Converts flux from the photon/cm^2/s/A form to the Jy form.

    Parameters:
    -----------
    input_flux : `astropy.units.Quantity`
        Flux in units of photon/cm^2/s/A.

    input_wavelength : `astropy.units.Quantity`
        Wavelength in units of Angstrom.

    Returns:
    --------
    `astropy.units.Quantity`
        The converted flux in units Jy.
    """
    constant = 1.50918896e03
    return input_flux * input_wavelength / constant


def rayleigh2photon_cmsquared_second_angstrom_steradian(input_flux):
    """
    Converts surface brightness from the Rayleigh form to the photon/cm^2/s/A/sr form.

    Parameters:
    -----------
    input_flux : `astropy.units.Quantity`
        Flux in units of Rayleigh.

    Returns:
    --------
    `astropy.units.Quantity`
        The converted flux in units photon/cm^2/s/A/sr.
    """
    # [Y photon/cm^2/s/A/sr] = 7.9577539E+04 [X Rayleigh]
    constant = 7.9577539e4
    return constant * input_flux


def photon_cmsquared_second_angstrom_steradian2rayleigh(input_flux):
    """
    Converts surface brightness from the photon/cm^2/s/A/sr form to the Rayleigh form.

    Parameters:
    -----------
    input_flux : `astropy.units.Quantity`
        Flux in units of photon/cm^2/s/A/sr.

    Returns:
    --------
    `astropy.units.Quantity`
        The converted flux in units Rayleigh.
    """
    constant = 7.9577539e4
    return input_flux / constant


def rayleigh2photon_cmsquared_second_angstrom_degreesquared(input_flux):
    """
    Converts surface brightness from the Rayleigh form to the photon/cm^2/s/A/deg^2 form.

    Parameters:
    -----------
    input_flux : `astropy.units.Quantity`
        Flux in units of Rayleigh.

    Returns:
    --------
    `astropy.units.Quantity`
        The converted flux in units photon/cm^2/s/A/deg^2.
    """
    # [Y photon/cm^2/s/A/deg^2] = 2.4240705E+01 [X Rayleigh]
    constant = 2.4240705e01
    return constant * input_flux


def photon_cmsquared_second_angstrom_degreesquared2rayleigh(input_flux):
    """
    Converts surface brightness from the photon/cm^2/s/A/deg^2 form to the Rayleigh form.

    Parameters:
    -----------
    input_flux : `astropy.units.Quantity`
        Flux in units of photon/cm^2/s/A/deg^2.

    Returns:
    --------
    `astropy.units.Quantity`
        The converted flux in units Rayleigh.
    """
    constant = 2.4240705e01
    return input_flux / constant


def rayleigh2photon_cmsquared_second_angstrom_arcsecondsquared(input_flux):
    """
    Converts surface brightness from the Rayleigh form to the photon/cm^2/s/A/arcsec^2 form.

    Parameters:
    -----------
    input_flux : `astropy.units.Quantity`
        Flux in units of Rayleigh.

    Returns:
    --------
    `astropy.units.Quantity`
        The converted flux in units photon/cm^2/s/A/arcsec^2.
    """
    # [Y photon/cm^2/s/A/arcsec^2] = 1.8704247E-06 [X Rayleigh]
    constant = 1.8704247e-6
    return constant * input_flux


def photon_cmsquared_second_angstrom_arcsecondsquared2rayleigh(input_flux):
    """
    Converts surface brightness from the photon/cm^2/s/A/arcsec^2 form to the Rayleigh form.

    Parameters:
    -----------
    input_flux : `astropy.units.Quantity`
        Flux in units of photon/cm^2/s/A/arcsec^2.

    Returns:
    --------
    `astropy.units.Quantity`
        The converted flux in units Rayleigh.
    """
    constant = 1.8704247e-6
    return constant / input_flux<|MERGE_RESOLUTION|>--- conflicted
+++ resolved
@@ -275,7 +275,6 @@
 def erg_cmsquared_hertz2photon_cmsquared_second_micron(input_flux, input_wavelength):
     """
     Converts flux from the erg/cm^2/Hz form to the photon/cm^2/s/um form.
-<<<<<<< HEAD
 
     Parameters:
     -----------
@@ -285,17 +284,6 @@
     input_wavelength : `astropy.units.Quantity`
         Wavelength in units of um.
 
-=======
-
-    Parameters:
-    -----------
-    input_flux : `astropy.units.Quantity`
-        Flux in units of erg/cm^2/Hz.
-
-    input_wavelength : `astropy.units.Quantity`
-        Wavelength in units of um.
-
->>>>>>> 63266836
     Returns:
     --------
     `astropy.units.Quantity`
